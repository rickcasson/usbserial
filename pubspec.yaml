name: usb_serial
description: This plugin will allow you to easily use the USB uart hardware based on FTDI or CDC (and more!) protocols.
version: 0.2.4
author: Ron Bessems <rbessems@gmail.com>
homepage: https://github.com/altera2015/usbserial

environment:
<<<<<<< HEAD
  sdk: ">=2.1.0 <3.0.0"
  flutter: ">=1.12.0"
=======
  sdk: ">=2.12.0 <3.0.0"
  flutter: ">=2.0.0 <3.0.0"
>>>>>>> a66ee5aa

dependencies:
  flutter:
    sdk: flutter
  async: ^2.5.0
  
dev_dependencies:
  flutter_test:
    sdk: flutter
<<<<<<< HEAD
  coveralls: ^5.2.0
=======
>>>>>>> a66ee5aa


# For information on the generic Dart part of this file, see the
# following page: https://www.dartlang.org/tools/pub/pubspec

# The following section is specific to Flutter.
flutter:
  # This section identifies this Flutter project as a plugin project.
  # The androidPackage and pluginClass identifiers should not ordinarily
  # be modified. They are used by the tooling to maintain consistency when
  # adding or updating assets for this project.
  plugin:
    platforms:
      android:
        package: dev.bessems.usbserial
        pluginClass: UsbSerialPlugin
<<<<<<< HEAD
      ios:
        pluginClass: UsbSerialPlugin
=======
>>>>>>> a66ee5aa

  # To add assets to your plugin package, add an assets section, like this:
  # assets:
  #  - images/a_dot_burr.jpeg
  #  - images/a_dot_ham.jpeg
  #
  # For details regarding assets in packages, see
  # https://flutter.io/assets-and-images/#from-packages
  #
  # An image asset can refer to one or more resolution-specific "variants", see
  # https://flutter.io/assets-and-images/#resolution-aware.

  # To add custom fonts to your plugin package, add a fonts section here,
  # in this "flutter" section. Each entry in this list should have a
  # "family" key with the font family name, and a "fonts" key with a
  # list giving the asset and other descriptors for the font. For
  # example:
  # fonts:
  #   - family: Schyler
  #     fonts:
  #       - asset: fonts/Schyler-Regular.ttf
  #       - asset: fonts/Schyler-Italic.ttf
  #         style: italic
  #   - family: Trajan Pro
  #     fonts:
  #       - asset: fonts/TrajanPro.ttf
  #       - asset: fonts/TrajanPro_Bold.ttf
  #         weight: 700
  #
  # For details regarding fonts in packages, see
  # https://flutter.io/custom-fonts/#from-packages<|MERGE_RESOLUTION|>--- conflicted
+++ resolved
@@ -5,26 +5,17 @@
 homepage: https://github.com/altera2015/usbserial
 
 environment:
-<<<<<<< HEAD
-  sdk: ">=2.1.0 <3.0.0"
-  flutter: ">=1.12.0"
-=======
   sdk: ">=2.12.0 <3.0.0"
   flutter: ">=2.0.0 <3.0.0"
->>>>>>> a66ee5aa
 
 dependencies:
   flutter:
     sdk: flutter
   async: ^2.5.0
-  
+
 dev_dependencies:
   flutter_test:
     sdk: flutter
-<<<<<<< HEAD
-  coveralls: ^5.2.0
-=======
->>>>>>> a66ee5aa
 
 
 # For information on the generic Dart part of this file, see the
@@ -41,11 +32,8 @@
       android:
         package: dev.bessems.usbserial
         pluginClass: UsbSerialPlugin
-<<<<<<< HEAD
       ios:
         pluginClass: UsbSerialPlugin
-=======
->>>>>>> a66ee5aa
 
   # To add assets to your plugin package, add an assets section, like this:
   # assets:
